--- conflicted
+++ resolved
@@ -2935,22 +2935,6 @@
                          ": " + pair.getValue());
     }
   }
-<<<<<<< HEAD
-  
-  // Symlinks are temporarily disabled - see HADOOP-10020 and HADOOP-10052
-  private static boolean symlinkEnabled = false;
-  
-  @Deprecated
-  @VisibleForTesting
-  public static boolean isSymlinksEnabled() {
-    return symlinkEnabled;
-  }
-  
-  @Deprecated
-  @VisibleForTesting
-  public static void enableSymlinks() {
-    symlinkEnabled = true;
-=======
 
   // Symlinks are temporarily disabled - see HADOOP-10020 and HADOOP-10052
   private static boolean symlinksEnabled = false;
@@ -2965,6 +2949,5 @@
   @VisibleForTesting
   public static void enableSymlinks() {
     symlinksEnabled = true;
->>>>>>> 6266273c
   }
 }